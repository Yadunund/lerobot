# Copyright 2024 The HuggingFace Inc. team. All rights reserved.
#
# Licensed under the Apache License, Version 2.0 (the "License");
# you may not use this file except in compliance with the License.
# You may obtain a copy of the License at
#
#     http://www.apache.org/licenses/LICENSE-2.0
#
# Unless required by applicable law or agreed to in writing, software
# distributed under the License is distributed on an "AS IS" BASIS,
# WITHOUT WARRANTIES OR CONDITIONS OF ANY KIND, either express or implied.
# See the License for the specific language governing permissions and
# limitations under the License.
"""
Utilities to control a robot.

Useful to record a dataset, replay a recorded episode, run the policy on your robot
and record an evaluation dataset, and to recalibrate your robot if needed.

Examples of usage:

- Recalibrate your robot:
```bash
python lerobot/scripts/control_robot.py \
    --robot.type=so100 \
    --control.type=calibrate
```

- Unlimited teleoperation at highest frequency (~200 Hz is expected), to exit with CTRL+C:
```bash
python lerobot/scripts/control_robot.py \
    --robot.type=so100 \
    --robot.cameras='{}' \
    --control.type=teleoperate

# Add the cameras from the robot definition to visualize them:
python lerobot/scripts/control_robot.py \
    --robot.type=so100 \
    --control.type=teleoperate
```

- Unlimited teleoperation at a limited frequency of 30 Hz, to simulate data recording frequency:
```bash
python lerobot/scripts/control_robot.py \
    --robot.type=so100 \
    --control.type=teleoperate \
    --control.fps=30
```

- Record one episode in order to test replay:
```bash
python lerobot/scripts/control_robot.py \
    --robot.type=so100 \
    --control.type=record \
    --control.fps=30 \
    --control.single_task="Grasp a lego block and put it in the bin." \
    --control.repo_id=$USER/koch_test \
    --control.num_episodes=1 \
    --control.push_to_hub=True
```

- Visualize dataset:
```bash
python lerobot/scripts/visualize_dataset.py \
    --repo-id $USER/koch_test \
    --episode-index 0
```

- Replay this test episode:
```bash
python lerobot/scripts/control_robot.py replay \
    --robot.type=so100 \
    --control.type=replay \
    --control.fps=30 \
    --control.repo_id=$USER/koch_test \
    --control.episode=0
```

- Record a full dataset in order to train a policy, with 2 seconds of warmup,
30 seconds of recording for each episode, and 10 seconds to reset the environment in between episodes:
```bash
python lerobot/scripts/control_robot.py record \
    --robot.type=so100 \
    --control.type=record \
    --control.fps 30 \
    --control.repo_id=$USER/koch_pick_place_lego \
    --control.num_episodes=50 \
    --control.warmup_time_s=2 \
    --control.episode_time_s=30 \
    --control.reset_time_s=10
```

- For remote controlled robots like LeKiwi, run this script on the robot edge device (e.g. RaspBerryPi):
```bash
python lerobot/scripts/control_robot.py \
  --robot.type=lekiwi \
  --control.type=remote_robot
```

**NOTE**: You can use your keyboard to control data recording flow.
- Tap right arrow key '->' to early exit while recording an episode and go to resseting the environment.
- Tap right arrow key '->' to early exit while resetting the environment and got to recording the next episode.
- Tap left arrow key '<-' to early exit and re-record the current episode.
- Tap escape key 'esc' to stop the data recording.
This might require a sudo permission to allow your terminal to monitor keyboard events.

**NOTE**: You can resume/continue data recording by running the same data recording command and adding `--control.resume=true`.

- Train on this dataset with the ACT policy:
```bash
python lerobot/scripts/train.py \
  --dataset.repo_id=${HF_USER}/koch_pick_place_lego \
  --policy.type=act \
  --output_dir=outputs/train/act_koch_pick_place_lego \
  --job_name=act_koch_pick_place_lego \
  --device=cuda \
  --wandb.enable=true
```

- Run the pretrained policy on the robot:
```bash
python lerobot/scripts/control_robot.py \
    --robot.type=so100 \
    --control.type=record \
    --control.fps=30 \
    --control.single_task="Grasp a lego block and put it in the bin." \
    --control.repo_id=$USER/eval_act_koch_pick_place_lego \
    --control.num_episodes=10 \
    --control.warmup_time_s=2 \
    --control.episode_time_s=30 \
    --control.reset_time_s=10 \
    --control.push_to_hub=true \
    --control.policy.path=outputs/train/act_koch_pick_place_lego/checkpoints/080000/pretrained_model
```
"""

import logging
import os
import time
from dataclasses import asdict
from pprint import pformat

import rerun as rr

# from safetensors.torch import load_file, save_file
from lerobot.common.datasets.lerobot_dataset import LeRobotDataset
from lerobot.common.policies.factory import make_policy
from lerobot.common.robot_devices.control_configs import (
    CalibrateControlConfig,
    ControlConfig,
    ControlPipelineConfig,
    RecordControlConfig,
    RemoteRobotConfig,
    ReplayControlConfig,
    TeleoperateControlConfig,
)
from lerobot.common.robot_devices.control_utils import (
    control_loop,
    init_keyboard_listener,
    is_headless,
    log_control_info,
    record_episode,
    reset_environment,
    sanity_check_dataset_name,
    sanity_check_dataset_robot_compatibility,
    stop_recording,
    warmup_record,
)
from lerobot.common.robot_devices.robots.utils import Robot, make_robot_from_config
from lerobot.common.robot_devices.utils import busy_wait, safe_disconnect
from lerobot.common.utils.utils import has_method, init_logging, log_say
from lerobot.configs import parser

########################################################################################
# Control modes
########################################################################################


@safe_disconnect
def calibrate(robot: Robot, cfg: CalibrateControlConfig):
    # TODO(aliberts): move this code in robots' classes
    if robot.robot_type.startswith("stretch"):
        if not robot.is_connected:
            robot.connect()
        if not robot.is_homed():
            robot.home()
        return

    arms = robot.available_arms if cfg.arms is None else cfg.arms
    unknown_arms = [arm_id for arm_id in arms if arm_id not in robot.available_arms]
    available_arms_str = " ".join(robot.available_arms)
    unknown_arms_str = " ".join(unknown_arms)

    if arms is None or len(arms) == 0:
        raise ValueError(
            "No arm provided. Use `--arms` as argument with one or more available arms.\n"
            f"For instance, to recalibrate all arms add: `--arms {available_arms_str}`"
        )

    if len(unknown_arms) > 0:
        raise ValueError(
            f"Unknown arms provided ('{unknown_arms_str}'). Available arms are `{available_arms_str}`."
        )

    for arm_id in arms:
        arm_calib_path = robot.calibration_dir / f"{arm_id}.json"
        if arm_calib_path.exists():
            print(f"Removing '{arm_calib_path}'")
            arm_calib_path.unlink()
        else:
            print(f"Calibration file not found '{arm_calib_path}'")

    if robot.is_connected:
        robot.disconnect()

    if robot.robot_type.startswith("lekiwi") and "main_follower" in arms:
        print("Calibrating only the lekiwi follower arm 'main_follower'...")
        robot.calibrate_follower()
        return

    if robot.robot_type.startswith("lekiwi") and "main_leader" in arms:
        print("Calibrating only the lekiwi leader arm 'main_leader'...")
        robot.calibrate_leader()
        return

    # Calling `connect` automatically runs calibration
    # when the calibration file is missing
    robot.connect()
    robot.disconnect()
    print("Calibration is done! You can now teleoperate and record datasets!")


@safe_disconnect
def teleoperate(robot: Robot, cfg: TeleoperateControlConfig):
    control_loop(
        robot,
        control_time_s=cfg.teleop_time_s,
        fps=cfg.fps,
        teleoperate=True,
        display_data=cfg.display_data,
    )


@safe_disconnect
def record(
    robot: Robot,
    cfg: RecordControlConfig,
) -> LeRobotDataset:
    # TODO(rcadene): Add option to record logs
    if cfg.resume:
        dataset = LeRobotDataset(
            cfg.repo_id,
            root=cfg.root,
        )
        if len(robot.cameras) > 0:
            dataset.start_image_writer(
                num_processes=cfg.num_image_writer_processes,
                num_threads=cfg.num_image_writer_threads_per_camera * len(robot.cameras),
            )
        sanity_check_dataset_robot_compatibility(dataset, robot, cfg.fps, cfg.video)
    else:
        # Create empty dataset or load existing saved episodes
        sanity_check_dataset_name(cfg.repo_id, cfg.policy)
        dataset = LeRobotDataset.create(
            cfg.repo_id,
            cfg.fps,
            root=cfg.root,
            robot=robot,
            use_videos=cfg.video,
            image_writer_processes=cfg.num_image_writer_processes,
            image_writer_threads=cfg.num_image_writer_threads_per_camera * len(robot.cameras),
        )

    # Load pretrained policy
    policy = None if cfg.policy is None else make_policy(cfg.policy, ds_meta=dataset.meta)

    if not robot.is_connected:
        robot.connect()

    listener, events = init_keyboard_listener()

    # Execute a few seconds without recording to:
    # 1. teleoperate the robot to move it in starting position if no policy provided,
    # 2. give times to the robot devices to connect and start synchronizing,
    # 3. place the cameras windows on screen
    enable_teleoperation = policy is None
    log_say("Warmup record", cfg.play_sounds)
    warmup_record(robot, events, enable_teleoperation, cfg.warmup_time_s, cfg.display_data, cfg.fps)

    if has_method(robot, "teleop_safety_stop"):
        robot.teleop_safety_stop()

    recorded_episodes = 0
    while True:
        if recorded_episodes >= cfg.num_episodes:
            break

        log_say(f"Recording episode {dataset.num_episodes}", cfg.play_sounds)
        record_episode(
            robot=robot,
            dataset=dataset,
            events=events,
            episode_time_s=cfg.episode_time_s,
            display_data=cfg.display_data,
            policy=policy,
            fps=cfg.fps,
            single_task=cfg.single_task,
        )

        # Execute a few seconds without recording to give time to manually reset the environment
        # Current code logic doesn't allow to teleoperate during this time.
        # TODO(rcadene): add an option to enable teleoperation during reset
        # Skip reset for the last episode to be recorded
        if not events["stop_recording"] and (
            (recorded_episodes < cfg.num_episodes - 1) or events["rerecord_episode"]
        ):
            log_say("Reset the environment", cfg.play_sounds)
            reset_environment(robot, events, cfg.reset_time_s, cfg.fps)

        if events["rerecord_episode"]:
            log_say("Re-record episode", cfg.play_sounds)
            events["rerecord_episode"] = False
            events["exit_early"] = False
            dataset.clear_episode_buffer()
            continue

        dataset.save_episode()
        recorded_episodes += 1

        if events["stop_recording"]:
            break

    log_say("Stop recording", cfg.play_sounds, blocking=True)
    stop_recording(robot, listener, cfg.display_data)

    if cfg.push_to_hub:
        dataset.push_to_hub(tags=cfg.tags, private=cfg.private)

    log_say("Exiting", cfg.play_sounds)
    return dataset


@safe_disconnect
def replay(
    robot: Robot,
    cfg: ReplayControlConfig,
):
    # TODO(rcadene, aliberts): refactor with control_loop, once `dataset` is an instance of LeRobotDataset
    # TODO(rcadene): Add option to record logs

    dataset = LeRobotDataset(cfg.repo_id, root=cfg.root, episodes=[cfg.episode])
    actions = dataset.hf_dataset.select_columns("action")

    if not robot.is_connected:
        robot.connect()

    log_say("Replaying episode", cfg.play_sounds, blocking=True)
    for idx in range(dataset.num_frames):
        start_episode_t = time.perf_counter()

        action = actions[idx]["action"]
        robot.send_action(action)

        dt_s = time.perf_counter() - start_episode_t
        busy_wait(1 / cfg.fps - dt_s)

        dt_s = time.perf_counter() - start_episode_t
        log_control_info(robot, dt_s, fps=cfg.fps)


def _init_rerun(control_config: ControlConfig, session_name: str = "lerobot_control_loop") -> None:
    """Initializes the Rerun SDK for visualizing the control loop.

    Args:
        control_config: Configuration determining data display and robot type.
        session_name: Rerun session name. Defaults to "lerobot_control_loop".

    Raises:
        ValueError: If viewer IP is missing for non-remote configurations with display enabled.
    """
    if (control_config.display_data and not is_headless()) or (
        control_config.display_data and isinstance(control_config, RemoteRobotConfig)
    ):
        # Configure Rerun flush batch size default to 8KB if not set
        batch_size = os.getenv("RERUN_FLUSH_NUM_BYTES", "8000")
        os.environ["RERUN_FLUSH_NUM_BYTES"] = batch_size

        # Initialize Rerun based on configuration
        rr.init(session_name)
        if isinstance(control_config, RemoteRobotConfig):
            viewer_ip = control_config.viewer_ip
            viewer_port = control_config.viewer_port
            if not viewer_ip or not viewer_port:
                raise ValueError(
                    "Viewer IP & Port are required for remote config. Set via config file/CLI or disable control_config.display_data."
                )
            logging.info(f"Connecting to viewer at {viewer_ip}:{viewer_port}")
            rr.connect_tcp(f"{viewer_ip}:{viewer_port}")
        else:
            # Get memory limit for rerun viewer parameters
            memory_limit = os.getenv("LEROBOT_RERUN_MEMORY_LIMIT", "10%")
            rr.spawn(memory_limit=memory_limit)


@parser.wrap()
def control_robot(cfg: ControlPipelineConfig):
    init_logging()
    logging.info(pformat(asdict(cfg)))

    robot = make_robot_from_config(cfg.robot)

<<<<<<< HEAD
    try:
        if isinstance(cfg.control, CalibrateControlConfig):
            calibrate(robot, cfg.control)
        elif isinstance(cfg.control, TeleoperateControlConfig):
            teleoperate(robot, cfg.control)
        elif isinstance(cfg.control, RecordControlConfig):
            record(robot, cfg.control)
        elif isinstance(cfg.control, ReplayControlConfig):
            replay(robot, cfg.control)
        elif isinstance(cfg.control, RemoteRobotConfig):
            from lerobot.common.robot_devices.robots.lekiwi_remote import run_lekiwi

            run_lekiwi(cfg.robot)
    except KeyboardInterrupt:
        pass
    except ValueError as e:
        print(f"Error: {e}")
        pass
=======
    # TODO(Steven): Blueprint for fixed window size

    if isinstance(cfg.control, CalibrateControlConfig):
        calibrate(robot, cfg.control)
    elif isinstance(cfg.control, TeleoperateControlConfig):
        _init_rerun(control_config=cfg.control, session_name="lerobot_control_loop_teleop")
        teleoperate(robot, cfg.control)
    elif isinstance(cfg.control, RecordControlConfig):
        _init_rerun(control_config=cfg.control, session_name="lerobot_control_loop_record")
        record(robot, cfg.control)
    elif isinstance(cfg.control, ReplayControlConfig):
        replay(robot, cfg.control)
    elif isinstance(cfg.control, RemoteRobotConfig):
        from lerobot.common.robot_devices.robots.lekiwi_remote import run_lekiwi

        _init_rerun(control_config=cfg.control, session_name="lerobot_control_loop_remote")
        run_lekiwi(cfg.robot)
>>>>>>> a75d0097

    if robot.is_connected:
        # Disconnect manually to avoid a "Core dump" during process
        # termination due to camera threads not properly exiting.
        robot.disconnect()


if __name__ == "__main__":
    control_robot()<|MERGE_RESOLUTION|>--- conflicted
+++ resolved
@@ -409,26 +409,6 @@
 
     robot = make_robot_from_config(cfg.robot)
 
-<<<<<<< HEAD
-    try:
-        if isinstance(cfg.control, CalibrateControlConfig):
-            calibrate(robot, cfg.control)
-        elif isinstance(cfg.control, TeleoperateControlConfig):
-            teleoperate(robot, cfg.control)
-        elif isinstance(cfg.control, RecordControlConfig):
-            record(robot, cfg.control)
-        elif isinstance(cfg.control, ReplayControlConfig):
-            replay(robot, cfg.control)
-        elif isinstance(cfg.control, RemoteRobotConfig):
-            from lerobot.common.robot_devices.robots.lekiwi_remote import run_lekiwi
-
-            run_lekiwi(cfg.robot)
-    except KeyboardInterrupt:
-        pass
-    except ValueError as e:
-        print(f"Error: {e}")
-        pass
-=======
     # TODO(Steven): Blueprint for fixed window size
 
     if isinstance(cfg.control, CalibrateControlConfig):
@@ -446,7 +426,6 @@
 
         _init_rerun(control_config=cfg.control, session_name="lerobot_control_loop_remote")
         run_lekiwi(cfg.robot)
->>>>>>> a75d0097
 
     if robot.is_connected:
         # Disconnect manually to avoid a "Core dump" during process
